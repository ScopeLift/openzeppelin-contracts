--- conflicted
+++ resolved
@@ -29,12 +29,6 @@
   ? `## ${version} (${new Date().toISOString().split('T')[0]})`
   : `## ${version}`;
 
-<<<<<<< HEAD
-fs.writeFileSync('CHANGELOG.md',
-  changelog.replace(header, newHeader)
-);
-=======
 fs.writeFileSync('CHANGELOG.md', changelog.replace(header, newHeader));
->>>>>>> 877f4403
 
 cp.execSync('git add CHANGELOG.md', { stdio: 'inherit' });